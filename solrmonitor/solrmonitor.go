--- conflicted
+++ resolved
@@ -251,7 +251,27 @@
 	return nil
 }
 
-<<<<<<< HEAD
+func (c *SolrMonitor) clusterPropsChanged(data string) error {
+	if len(data) == 0 {
+		return nil
+	}
+
+	var clusterProps map[string]string
+	err := json.Unmarshal([]byte(data), &clusterProps)
+	if err != nil {
+		c.logger.Printf("error when parsing JSON for cluster props: %s", err.Error())
+		return err
+	}
+
+	err = c.updateClusterProps(clusterProps)
+	if err != nil {
+		c.logger.Printf("error when updating cluster props: %s", err.Error())
+		return err
+	}
+
+	return nil
+}
+
 // updateCollectionWithPrsChange update the collection with a single PRS update from the path
 // all the other PRS entries that do not match the path will be preserved
 func (c *SolrMonitor) updateCollectionWithPrsChange(path string) error {
@@ -279,31 +299,6 @@
 					allPrs[prs.Name] = prs
 				}
 			}
-=======
-func (c *SolrMonitor) clusterPropsChanged(data string) error {
-	if len(data) == 0 {
-		return nil
-	}
-
-	var clusterProps map[string]string
-	err := json.Unmarshal([]byte(data), &clusterProps)
-	if err != nil {
-		c.logger.Printf("error when parsing JSON for cluster props: %s", err.Error())
-		return err
-	}
-
-	err = c.updateClusterProps(clusterProps)
-	if err != nil {
-		c.logger.Printf("error when updating cluster props: %s", err.Error())
-		return err
-	}
-
-	return nil
-}
-
-func (c *SolrMonitor) updateCollection(path string, children []string) error {
-	rs, err := c.updateCollectionState(path, children)
->>>>>>> 25ddda1d
 
 			if !isUpdate { //not an update, just copy the existing entry
 				allPrs[rname] = &PerReplicaState{
